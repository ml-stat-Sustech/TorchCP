--- conflicted
+++ resolved
@@ -1,23 +1,3 @@
-<<<<<<< HEAD
-# Copyright (c) 2023-present, SUSTech-ML.
-# All rights reserved.
-#
-# This source code is licensed under the license found in the
-# LICENSE file in the root directory of this source tree.
-#
-
-# @Time : 15/12/2023  17:34
-
-from .aci import ACI
-from .cqr import CQR
-from .cqrr import CQRR
-from .cqrm import CQRM
-from .cqrfm import CQRFM
-from .r2ccp import R2CCP
-from .split import SplitPredictor
-from .ensemble import Ensemble
-=======
 from .split import SplitPredictor
 from .ensemble import EnsemblePredictor
-from .aci import ACIPredictor
->>>>>>> a56342ae
+from .aci import ACIPredictor