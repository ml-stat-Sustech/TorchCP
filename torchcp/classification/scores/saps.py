--- conflicted
+++ resolved
@@ -32,11 +32,7 @@
         >>> print(scores_single)
     """
 
-<<<<<<< HEAD
-    def __init__(self, weight, score_type="softmax", randomized=True):
-=======
     def __init__(self, score_type="softmax", randomized=True, weight=0.2 ):
->>>>>>> fe07bc99
         super().__init__(score_type,randomized)
         if weight <= 0:
             raise ValueError("The parameter 'weight' must be a positive value.")
