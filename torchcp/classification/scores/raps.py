# Copyright (c) 2023-present, SUSTech-ML.
# All rights reserved.
#
# This source code is licensed under the license found in the
# LICENSE file in the root directory of this source tree.
#

# The reference repository is https://github.com/aangelopoulos/conformal_classification


import torch

from torchcp.classification.scores.aps import APS


class RAPS(APS):
    """
    Regularized Adaptive Prediction Sets (Angelopoulos et al., 2020)
    paper : https://arxiv.org/abs/2009.14193
    """

    def __init__(self, penalty, kreg=0):
        """
        when penalty = 0, RAPS=APS.

        :param kreg : the rank of regularization which is an integer in [0,labels_num].
        """
        if penalty <= 0:
            raise ValueError("The parameter 'penalty' must be a positive value.")
        if kreg < 0:
            raise ValueError("The parameter 'kreg' must be a nonnegative value.")
        if type(kreg) != int:
            raise TypeError("The parameter 'kreg' must be a integer.")
        super(RAPS, self).__init__()
        self.__penalty = penalty
        self.__kreg = kreg

    def _calculate_all_label(self, probs):
        indices, ordered, cumsum = self._sort_sum(probs)
        U = torch.rand(probs.shape, device=probs.device)
        reg = torch.maximum(self.__penalty * (torch.arange(1, probs.shape[-1] + 1, device=probs.device) - self.__kreg),
                            torch.tensor(0, device=probs.device))
        ordered_scores = cumsum - ordered * U + reg
        _, sorted_indices = torch.sort(indices, descending=False, dim=-1)
        scores = ordered_scores.gather(dim=-1, index=sorted_indices)
        return scores
<<<<<<< HEAD
    
    
    def _calculate_single_label(self, probs, y):    
        indices, ordered, cumsum = self._sort_sum(probs)    
        U = torch.rand(indices.shape[0], device = indices.device)
        idx = torch.where(indices == y.view(-1, 1))
        reg = torch.maximum(self.__penalty * (idx[1] + 1 - self.__kreg), torch.tensor(0).to(indices.device))
        scores_first_rank  = U * ordered[idx] + reg
        idx_minus_one = (idx[0], idx[1] - 1) 
        scores_usual  = U * ordered[idx] + cumsum[idx_minus_one] + reg
        return torch.where(idx[1] == 0, scores_first_rank, scores_usual)
=======

    def _calculate_single_label(self, probs, label):
        indices, ordered, cumsum = self._sort_sum(probs)
        U = torch.rand(indices.shape[0], device=probs.device)
        idx = torch.where(indices == label.view(-1, 1))
        reg = torch.maximum(self.__penalty * (idx[1] + 1 - self.__kreg), torch.tensor(0).to(probs.device))
        scores_first_rank = U * ordered[idx] + reg
        idx_minus_one = (idx[0], idx[1] - 1)
        scores_usual = U * ordered[idx] + cumsum[idx_minus_one] + reg
        return torch.where(idx[1] == 0, scores_first_rank, scores_usual)
>>>>>>> df02ac3a
<|MERGE_RESOLUTION|>--- conflicted
+++ resolved
@@ -44,20 +44,7 @@
         _, sorted_indices = torch.sort(indices, descending=False, dim=-1)
         scores = ordered_scores.gather(dim=-1, index=sorted_indices)
         return scores
-<<<<<<< HEAD
     
-    
-    def _calculate_single_label(self, probs, y):    
-        indices, ordered, cumsum = self._sort_sum(probs)    
-        U = torch.rand(indices.shape[0], device = indices.device)
-        idx = torch.where(indices == y.view(-1, 1))
-        reg = torch.maximum(self.__penalty * (idx[1] + 1 - self.__kreg), torch.tensor(0).to(indices.device))
-        scores_first_rank  = U * ordered[idx] + reg
-        idx_minus_one = (idx[0], idx[1] - 1) 
-        scores_usual  = U * ordered[idx] + cumsum[idx_minus_one] + reg
-        return torch.where(idx[1] == 0, scores_first_rank, scores_usual)
-=======
-
     def _calculate_single_label(self, probs, label):
         indices, ordered, cumsum = self._sort_sum(probs)
         U = torch.rand(indices.shape[0], device=probs.device)
@@ -66,5 +53,4 @@
         scores_first_rank = U * ordered[idx] + reg
         idx_minus_one = (idx[0], idx[1] - 1)
         scores_usual = U * ordered[idx] + cumsum[idx_minus_one] + reg
-        return torch.where(idx[1] == 0, scores_first_rank, scores_usual)
->>>>>>> df02ac3a
+        return torch.where(idx[1] == 0, scores_first_rank, scores_usual)