# Copyright (c) 2023-present, SUSTech-ML.
# All rights reserved.
#
# This source code is licensed under the license found in the
# LICENSE file in the root directory of this source tree.
#

import copy

import torch
import torch.nn.functional as F
<<<<<<< HEAD
from torch_geometric.nn import GCNConv
=======
>>>>>>> 2367c8a3
from tqdm import tqdm

from torchcp.classification.loss import ConfTrLoss
from torchcp.classification.predictor import SplitPredictor
from torchcp.classification.score import THR, APS
from torchcp.graph.trainer.model import CFGNNModel


class CFGNNTrainer:
    """
    Method: Conformalized GNN
    Paper: Uncertainty Quantification over Graph with Conformalized Graph Neural Networks (Huang et al., 2023).
    Link: https://openreview.net/pdf?id=ygjQCOyNfh
    Github: https://github.com/snap-stanford/conformalized-gnn

    A class for training and evaluating a Conformalized GNN (CF-GNN) for graph classification tasks.
    The model uses a Graph Neural Network (GNN) as the backbone and integrates conformal prediction methods 
    for uncertainty quantification and model calibration.

    Args:
        graph_data (from torch_geometric.data import Data): 
            x (tensor): features of nodes.
            edge_index (Tensor): The edge index, shape (2, num_edges).
            edge_weight (Tensor, optional): The edge weights, shape (num_edges,).
            train_idx: The indices of the training nodes.
            val_idx: The indices of the validation nodes.
            calib_train_idx: The indices of the training nodes for CF-GNN.
        model (torch.nn.Module): backbone model.
        hidden_channels (int): Number of hidden channels for the CF-GNN layers.
        alpha (float, optional): The significance level for conformal prediction. Default is 0.1.
        optimizer_class (torch.optim.Optimizer): Optimizer class for temperature parameter
                Default: torch.optim.Adam
        optimizer_params (dict): Parameters passed to optimizer constructor
                Default: {'weight_decay': 5e-4, 'lr': 0.001}
    """

    def __init__(
            self,
<<<<<<< HEAD
            base_model,
=======
>>>>>>> 2367c8a3
            graph_data,
            model,
            hidden_channels=64,
<<<<<<< HEAD
            alpha=0.1):
        if base_model is None:
            raise ValueError("backbone_model cannot be None.")
=======
            num_layers=2,
            alpha=0.1,
            optimizer_class: torch.optim.Optimizer = torch.optim.Adam,
            optimizer_params: dict = {'weight_decay': 5e-4, 'lr': 0.001}):

>>>>>>> 2367c8a3
        if graph_data is None:
            raise ValueError("graph_data cannot be None.")
        if model is None:
            raise ValueError("model cannot be None.")

<<<<<<< HEAD
        self.base_model = base_model
        self.graph_data = graph_data
        self._device = self.graph_data.x.device

        num_classes = graph_data.y.max().item() + 1
        self.model = GNN_Multi_Layer(in_channels=num_classes,
                                     hidden_channels=hidden_channels,
                                     out_channels=num_classes).to(self._device)
        self.optimizer = torch.optim.Adam(
            self.model.parameters(), weight_decay=5e-4, lr=0.001)
        self.pred_loss_fn = F.cross_entropy
        self.cf_loss_fn = ConfTr(predictor=SplitPredictor(score_function=THR(score_type="softmax")),
                                 alpha=alpha,
                                 fraction=0.5,
                                 loss_type="classification",
                                 target_size=0)
        self.predictor = SplitPredictor(APS(score_type="softmax"))
        self.alpha = alpha

    def train_epoch(self, epoch, pre_logits):
=======
        self.graph_data = graph_data
        self._device = self.graph_data.x.device

        self.num_classes = graph_data.y.max().item() + 1
        self.model = CFGNNModel(model, self.num_classes, hidden_channels, num_layers).to(self._device)

        self.optimizer = optimizer_class(
            self.model.parameters(),
            **optimizer_params
        )

        self.loss_fns = [F.cross_entropy,
                         ConfTrLoss(predictor=SplitPredictor(score_function=THR(score_type="softmax")),
                                alpha=alpha,
                                fraction=0.5,
                                loss_type="classification",
                                target_size=0)]
        self.loss_weights = [1.0, 1.0]

        self.predictor = SplitPredictor(APS(score_type="softmax"))
        self.alpha = alpha

    def _train_each_epoch(self, epoch):
>>>>>>> 2367c8a3
        """
        Trains the model for one epoch using the given data.

        Args:
            epoch: The current epoch number.
        """
<<<<<<< HEAD

        self.model.train()
        self.optimizer.zero_grad()

        adjust_logits = self.model(pre_logits, self.graph_data.edge_index)
        loss = self.pred_loss_fn(adjust_logits[self.graph_data.train_idx], self.graph_data.y[self.graph_data.train_idx])
=======
        self.model.train()
        self.optimizer.zero_grad()

        logits = self.model(self.graph_data.x, self.graph_data.edge_index)
        loss = self.loss_fns[0](logits[self.graph_data.train_idx], self.graph_data.y[self.graph_data.train_idx])
>>>>>>> 2367c8a3

        if epoch >= 1000:
            eff_loss = self.loss_fns[1](logits[self.graph_data.calib_train_idx],
                                        self.graph_data.y[self.graph_data.calib_train_idx])
            loss = self.loss_weights[0] * loss + self.loss_weights[1] * eff_loss

        loss.backward()
        self.optimizer.step()

<<<<<<< HEAD
    def validate(self, pre_logits):
=======
    def _evaluate(self):
>>>>>>> 2367c8a3
        """
        Evaluates the model's performance on the validation set.

        Returns:
            size (float): The average size of validation size.
        """
        self.model.eval()
        with torch.no_grad():
<<<<<<< HEAD
            adjust_logits = self.model(pre_logits, self.graph_data.edge_index)
=======
            logits = self.model(self.graph_data.x, self.graph_data.edge_index)
>>>>>>> 2367c8a3

        val_perms = torch.randperm(self.graph_data.val_idx.size(0))
        valid_calib_idx = self.graph_data.val_idx[val_perms[:int(len(self.graph_data.val_idx) / 2)]]
        valid_test_idx = self.graph_data.val_idx[val_perms[int(len(self.graph_data.val_idx) / 2):]]

        self.predictor.calculate_threshold(logits[valid_calib_idx], self.graph_data.y[valid_calib_idx], self.alpha)
        pred_sets = self.predictor.predict_with_logits(logits[valid_test_idx])
        size = self.predictor._metric('average_size')(pred_sets, self.graph_data.y[valid_test_idx])

        return size

    def train(self, n_epochs=5000):
        """
        Trains the CF-GNN model for a specified number of epochs and returns the corrected logits.

        Args:
            n_epochs: The number of training epochs.

        Returns:
<<<<<<< HEAD
            model: The model of CF-GNN.
        """
        self.base_model.eval()
        with torch.no_grad():
            logits = self.base_model(self.graph_data.x, self.graph_data.edge_index)
        pre_logits = F.softmax(logits, dim=1)

        best_valid_size = pre_logits.shape[1]
=======
            model: The best model of CF-GNN.
        """

        best_valid_size = self.num_classes
        best_model_state = None
>>>>>>> 2367c8a3

        best_model_dict = None
        for epoch in tqdm(range(n_epochs)):
<<<<<<< HEAD
            self.train_epoch(epoch, pre_logits)

            eff_valid, adjust_logits = self.validate(pre_logits)

            if eff_valid < best_valid_size:
                best_valid_size = eff_valid
                best_model_dict = self.model.state_dict()

        if best_model_dict is not None:
            self.model.load_state_dict(best_model_dict)

        return self.model


class GNN_Multi_Layer(nn.Module):
    """
    Args:
        in_channels (int): The number of input feature dimensions.
        hidden_channels (int): The number of hidden feature dimensions.
        out_channels (int): The number of output feature dimensions.
        p_droput (float): The dropout probability.
    """

    def __init__(self, in_channels, hidden_channels, out_channels, p_droput=0.5):
        super().__init__()
        self.p_dropout = p_droput

        self.convs = torch.nn.ModuleList()
        self.convs.append(
            GCNConv(in_channels, hidden_channels, cached=True, normalize=True))
        self.convs.append(
            GCNConv(hidden_channels, out_channels, cached=True, normalize=True))

    def forward(self, x, edge_index, edge_weight=None):
        """
        Forward pass.
=======
            self._train_each_epoch(epoch)

            eff_valid = self._evaluate()

            if eff_valid < best_valid_size:
                best_valid_size = eff_valid
                best_model_state = copy.deepcopy(self.model.state_dict())
>>>>>>> 2367c8a3

        if best_model_state is not None:
            self.model.load_state_dict(best_model_state)
        return self.model<|MERGE_RESOLUTION|>--- conflicted
+++ resolved
@@ -9,10 +9,8 @@
 
 import torch
 import torch.nn.functional as F
-<<<<<<< HEAD
 from torch_geometric.nn import GCNConv
-=======
->>>>>>> 2367c8a3
+
 from tqdm import tqdm
 
 from torchcp.classification.loss import ConfTrLoss
@@ -51,51 +49,21 @@
 
     def __init__(
             self,
-<<<<<<< HEAD
             base_model,
-=======
->>>>>>> 2367c8a3
             graph_data,
             model,
             hidden_channels=64,
-<<<<<<< HEAD
-            alpha=0.1):
-        if base_model is None:
-            raise ValueError("backbone_model cannot be None.")
-=======
             num_layers=2,
             alpha=0.1,
             optimizer_class: torch.optim.Optimizer = torch.optim.Adam,
             optimizer_params: dict = {'weight_decay': 5e-4, 'lr': 0.001}):
 
->>>>>>> 2367c8a3
         if graph_data is None:
             raise ValueError("graph_data cannot be None.")
         if model is None:
             raise ValueError("model cannot be None.")
 
-<<<<<<< HEAD
-        self.base_model = base_model
-        self.graph_data = graph_data
-        self._device = self.graph_data.x.device
 
-        num_classes = graph_data.y.max().item() + 1
-        self.model = GNN_Multi_Layer(in_channels=num_classes,
-                                     hidden_channels=hidden_channels,
-                                     out_channels=num_classes).to(self._device)
-        self.optimizer = torch.optim.Adam(
-            self.model.parameters(), weight_decay=5e-4, lr=0.001)
-        self.pred_loss_fn = F.cross_entropy
-        self.cf_loss_fn = ConfTr(predictor=SplitPredictor(score_function=THR(score_type="softmax")),
-                                 alpha=alpha,
-                                 fraction=0.5,
-                                 loss_type="classification",
-                                 target_size=0)
-        self.predictor = SplitPredictor(APS(score_type="softmax"))
-        self.alpha = alpha
-
-    def train_epoch(self, epoch, pre_logits):
-=======
         self.graph_data = graph_data
         self._device = self.graph_data.x.device
 
@@ -119,27 +87,18 @@
         self.alpha = alpha
 
     def _train_each_epoch(self, epoch):
->>>>>>> 2367c8a3
         """
         Trains the model for one epoch using the given data.
 
         Args:
             epoch: The current epoch number.
         """
-<<<<<<< HEAD
 
-        self.model.train()
-        self.optimizer.zero_grad()
-
-        adjust_logits = self.model(pre_logits, self.graph_data.edge_index)
-        loss = self.pred_loss_fn(adjust_logits[self.graph_data.train_idx], self.graph_data.y[self.graph_data.train_idx])
-=======
         self.model.train()
         self.optimizer.zero_grad()
 
         logits = self.model(self.graph_data.x, self.graph_data.edge_index)
         loss = self.loss_fns[0](logits[self.graph_data.train_idx], self.graph_data.y[self.graph_data.train_idx])
->>>>>>> 2367c8a3
 
         if epoch >= 1000:
             eff_loss = self.loss_fns[1](logits[self.graph_data.calib_train_idx],
@@ -149,11 +108,8 @@
         loss.backward()
         self.optimizer.step()
 
-<<<<<<< HEAD
-    def validate(self, pre_logits):
-=======
+
     def _evaluate(self):
->>>>>>> 2367c8a3
         """
         Evaluates the model's performance on the validation set.
 
@@ -162,11 +118,7 @@
         """
         self.model.eval()
         with torch.no_grad():
-<<<<<<< HEAD
-            adjust_logits = self.model(pre_logits, self.graph_data.edge_index)
-=======
             logits = self.model(self.graph_data.x, self.graph_data.edge_index)
->>>>>>> 2367c8a3
 
         val_perms = torch.randperm(self.graph_data.val_idx.size(0))
         valid_calib_idx = self.graph_data.val_idx[val_perms[:int(len(self.graph_data.val_idx) / 2)]]
@@ -186,63 +138,14 @@
             n_epochs: The number of training epochs.
 
         Returns:
-<<<<<<< HEAD
-            model: The model of CF-GNN.
-        """
-        self.base_model.eval()
-        with torch.no_grad():
-            logits = self.base_model(self.graph_data.x, self.graph_data.edge_index)
-        pre_logits = F.softmax(logits, dim=1)
-
-        best_valid_size = pre_logits.shape[1]
-=======
             model: The best model of CF-GNN.
         """
 
         best_valid_size = self.num_classes
         best_model_state = None
->>>>>>> 2367c8a3
 
         best_model_dict = None
         for epoch in tqdm(range(n_epochs)):
-<<<<<<< HEAD
-            self.train_epoch(epoch, pre_logits)
-
-            eff_valid, adjust_logits = self.validate(pre_logits)
-
-            if eff_valid < best_valid_size:
-                best_valid_size = eff_valid
-                best_model_dict = self.model.state_dict()
-
-        if best_model_dict is not None:
-            self.model.load_state_dict(best_model_dict)
-
-        return self.model
-
-
-class GNN_Multi_Layer(nn.Module):
-    """
-    Args:
-        in_channels (int): The number of input feature dimensions.
-        hidden_channels (int): The number of hidden feature dimensions.
-        out_channels (int): The number of output feature dimensions.
-        p_droput (float): The dropout probability.
-    """
-
-    def __init__(self, in_channels, hidden_channels, out_channels, p_droput=0.5):
-        super().__init__()
-        self.p_dropout = p_droput
-
-        self.convs = torch.nn.ModuleList()
-        self.convs.append(
-            GCNConv(in_channels, hidden_channels, cached=True, normalize=True))
-        self.convs.append(
-            GCNConv(hidden_channels, out_channels, cached=True, normalize=True))
-
-    def forward(self, x, edge_index, edge_weight=None):
-        """
-        Forward pass.
-=======
             self._train_each_epoch(epoch)
 
             eff_valid = self._evaluate()
@@ -250,7 +153,6 @@
             if eff_valid < best_valid_size:
                 best_valid_size = eff_valid
                 best_model_state = copy.deepcopy(self.model.state_dict())
->>>>>>> 2367c8a3
 
         if best_model_state is not None:
             self.model.load_state_dict(best_model_state)
